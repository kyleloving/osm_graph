use petgraph::graph::{DiGraph, NodeIndex};
use serde::Deserialize;
use std::collections::{HashMap, HashSet};
use crate::utils::{calculate_distance, calculate_travel_time};

#[derive(Debug, Deserialize)]
pub struct XmlData {
    #[serde(rename = "node", default)]
    pub nodes: Vec<XmlNode>,
    #[serde(rename = "way", default)]
    pub ways: Vec<XmlWay>,
}

#[derive(Debug, Deserialize, Clone)]
pub struct XmlNode {
    #[serde(rename = "@id")]
    pub id: i64,
    #[serde(rename = "@lat")]
    pub lat: f64,
    #[serde(rename = "@lon")]
    pub lon: f64,
    #[serde(rename = "tag", default)]
    pub tags: Vec<XmlTag>,
}

#[derive(Debug, Deserialize, Clone)]
pub struct XmlWay {
    #[serde(rename = "@id")]
    pub id: i64,
    #[serde(rename = "nd", default)]
    pub nodes: Vec<XmlNodeRef>,
    #[serde(rename = "tag", default)]
    pub tags: Vec<XmlTag>,
    #[serde(default)]
    pub length: f64,
    #[serde(default)]
    pub speed_kph: f64,
    #[serde(default)]
    pub walk_travel_time: f64,
    #[serde(default)]
    pub bike_travel_time: f64,
    #[serde(default)]
    pub drive_travel_time: f64,
}

impl XmlWay {
    pub fn filter_useful_tags(&self) -> XmlWay {
        let useful_tags_way: HashSet<&str> = [
            "bridge",
            "tunnel",
            "oneway",
            "lanes",
            "ref",
            "name",
            "highway",
            "maxspeed",
            "service",
            "access",
            "area",
            "landuse",
            "width",
            "est_width",
            "junction",
        ]
        .iter()
        .copied()
        .collect();

        let filtered_tags: Vec<XmlTag> = self.tags.iter()
            .filter(|tag| useful_tags_way.contains(tag.key.as_str()))
            .cloned()
            .collect();

        XmlWay {
            tags: filtered_tags,
            ..self.clone()
        }
    }
}

#[derive(Debug, Deserialize, Clone)]
pub struct XmlNodeRef {
    #[serde(rename = "@ref")]
    pub node_id: i64,
}

#[derive(Debug, Deserialize, Clone)]
pub struct XmlTag {
    #[serde(rename = "@k")]
    pub key: String,
    #[serde(rename = "@v")]
    pub value: String,
}

struct PathDirectionality {
    is_one_way: bool,
    is_reversed: bool,
}

// Function to parse the XML response
pub fn parse_xml(xml_data: &str) -> Result<XmlData, quick_xml::DeError> {
    let root: XmlData = quick_xml::de::from_str(xml_data)?;
    Ok(root)
}

fn find_tag<'a>(tags: &'a [XmlTag], key: &str) -> Option<&'a XmlTag> {
    tags.iter().find(|tag| tag.key == key)
}

fn assess_path_directionality(path: &XmlWay) -> PathDirectionality {
    let oneway_tag = find_tag(&path.tags, "oneway");
    let junction_tag = find_tag(&path.tags, "junction");

    let is_one_way = match oneway_tag {
        Some(tag) => {
            // The oneway tag can have several values indicating true: "yes", "true", "1"
            // or indicating reversed: "-1", "reverse"
            // Any other value (including absence of the tag) defaults to false
            matches!(tag.value.as_str(), "yes" | "true" | "1" | "-1" | "reverse")
        },
        None => false,
    };

    let is_reversed = oneway_tag.map_or(false, |tag| {
        matches!(tag.value.as_str(), "-1" | "reverse")
    });

    // Roundabouts are considered one-way implicitly
    let is_roundabout = junction_tag.map_or(false, |tag| tag.value == "roundabout");

    PathDirectionality {
        is_one_way: is_one_way || is_roundabout,
        is_reversed,
    }
}

// Function to create the network graph
pub fn create_graph(
    nodes: Vec<XmlNode>,
    ways: Vec<XmlWay>,
    _retain_all: bool,
    _bidirectional: bool,
) -> DiGraph<XmlNode, XmlWay> {
    let mut graph = DiGraph::<XmlNode, XmlWay>::new();
    let mut node_index_map = HashMap::new();

    // Add nodes to the graph and keep track of their indices
    for node in nodes {
        let node_index = graph.add_node(node.clone());
        node_index_map.insert(node.id, node_index);
    }

    // Add edges to the graph
    for way in ways {
        let filtered_way = way.filter_useful_tags();
        let path_direction = assess_path_directionality(&filtered_way);

        for window in filtered_way.nodes.windows(2) {
            if let [start_ref, end_ref] = window {
                let (start_index, end_index) = if path_direction.is_reversed {
                    (
                        node_index_map[&end_ref.node_id],
                        node_index_map[&start_ref.node_id],
                    )
                } else {
                    (
                        node_index_map[&start_ref.node_id],
                        node_index_map[&end_ref.node_id],
                    )
                };

                graph.add_edge(start_index, end_index, filtered_way.clone());
                if !path_direction.is_one_way {
                    graph.add_edge(end_index, start_index, filtered_way.clone());
                }
            }
        }
    }

    // Add distance as edge weights
    add_edge_lengths(&mut graph);

    // Add travel time as edge weights
    // Assign default highway speeds
    let hwy_speeds = HashMap::from([
        ("school zone".to_string(), 30.0),
        ("urban".to_string(), 30.0),
        ("residential".to_string(), 50.0),
        ("rural".to_string(), 88.5),
        ("motorway".to_string(), 88.5),
        ("highway".to_string(), 88.5), // ... other highway types and their typical speeds
    ]);
    let fallback_speed = 50.0; // Fallback speed in kph

    add_edge_speeds(&mut graph, &hwy_speeds, fallback_speed);
    add_edge_travel_times(&mut graph);

    // // Simplify graph topology for faster downstream calculations
    // // Consolidates distance and speed from
    // if !retain_all {
    //     graph = simplify_graph(&graph)
    // }

    // ... other future logic

    graph
}

<<<<<<< HEAD
=======
fn is_endpoint(graph: &DiGraph<XmlNode, XmlWay>, node_index: NodeIndex) -> bool {
    let out_neighbors: HashSet<_> = graph
        .neighbors_directed(node_index, petgraph::Outgoing)
        .collect();
    let in_neighbors: HashSet<_> = graph
        .neighbors_directed(node_index, petgraph::Incoming)
        .collect();
    let total_neighbors: HashSet<_> = out_neighbors.union(&in_neighbors).collect();

    let out_degree = out_neighbors.len();
    let in_degree = in_neighbors.len();
    let total_degree = total_neighbors.len();

    // Check if self-loop exists
    if out_neighbors.contains(&node_index) || in_neighbors.contains(&node_index) {
        return true;
    }

    // Check if no incoming or outgoing edges
    if out_degree == 0 || in_degree == 0 {
        return true;
    }

    // Check the degree condition
    if total_degree != 2 && total_degree != 4 {
        return true;
    }

    // // Rule 3: Check edge attributes
    // if !endpoint_attrs.is_empty() {
    //     let mut values = HashSet::new();
    //     for attr in endpoint_attrs {
    //         for edge in graph.edges(node_index) {
    //             if let Some(value) = edge.weight().tags.iter().find(|tag| tag.key == *attr).map(|tag| &tag.value) {
    //                 values.insert(value);
    //             }
    //         }
    //     }
    //     if values.len() > 1 {
    //         return true;
    //     }
    // }

    false
}

fn build_path(
    graph: &DiGraph<XmlNode, XmlWay>,
    start: NodeIndex,
    endpoints: &HashSet<NodeIndex>,
) -> Vec<NodeIndex> {
    let mut path = vec![start];
    let mut current = start;

    // Continue until an endpoint is reached
    while !endpoints.contains(&current) {
        // Find a successor of 'current' that is not already in 'path'
        if let Some(successor) = graph
            .neighbors_directed(current, petgraph::Outgoing)
            .find(|&n| !path.contains(&n))
        {
            path.push(successor);
            current = successor;
        } else {
            // If no successor is found, or all successors are already in 'path', break
            break;
        }
    }

    path
}

>>>>>>> a1525e32
fn add_edge_lengths(graph: &mut DiGraph<XmlNode, XmlWay>) {
    for edge in graph.edge_indices() {
        let (start_index, end_index) = graph.edge_endpoints(edge).unwrap();
        let start_node = &graph[start_index];
        let end_node = &graph[end_index];

        let distance =
            calculate_distance(start_node.lat, start_node.lon, end_node.lat, end_node.lon);

        let way = graph.edge_weight_mut(edge).unwrap();
        way.length = distance;
    }
}

fn add_edge_speeds(
    graph: &mut DiGraph<XmlNode, XmlWay>,
    hwy_speeds: &HashMap<String, f64>,
    fallback: f64,
) {
    for edge in graph.edge_indices() {
        let way = graph.edge_weight_mut(edge).unwrap();
        let speed = way
            .tags
            .iter()
            .find(|tag| tag.key == "maxspeed")
            .map_or_else(
                || {
                    hwy_speeds
                        .get(&way.tags[0].value)
                        .copied()
                        .unwrap_or(fallback)
                },
                |tag| clean_maxspeed(&tag.value),
            );
        way.speed_kph = speed;
    }
}

fn clean_maxspeed(maxspeed: &str) -> f64 {
    let mph_to_kph = 1.60934;
    let speed = maxspeed.parse::<f64>().unwrap_or(0.0);
    if maxspeed.to_lowercase().contains("mph") {
        speed * mph_to_kph
    } else {
        speed
    }
}

// Function to add travel times as an edge weight
fn add_edge_travel_times(graph: &mut DiGraph<XmlNode, XmlWay>) {
    for edge in graph.edge_indices() {
        let way = graph.edge_weight_mut(edge).unwrap();
        let walk_travel_time = calculate_travel_time(way.length, 5.0);
        let bike_travel_time = calculate_travel_time(way.length, 15.0);
        let drive_travel_time = calculate_travel_time(way.length, way.speed_kph);

        way.walk_travel_time = walk_travel_time;
        way.bike_travel_time = bike_travel_time;
        way.drive_travel_time = drive_travel_time;
    }
}

pub fn node_to_latlon(graph: &DiGraph<XmlNode, XmlWay>, node_index: NodeIndex) -> (f64, f64) {
    let node = &graph[node_index];
    (node.lat, node.lon)
}

pub fn latlon_to_node(graph: &DiGraph<XmlNode, XmlWay>, lat: f64, lon: f64) -> Option<NodeIndex> {
    graph.node_indices().min_by(|&a, &b| {
        let node_a = &graph[a];
        let node_b = &graph[b];
        let dist_a = calculate_distance(node_a.lat, node_a.lon, lat, lon);
        let dist_b = calculate_distance(node_b.lat, node_b.lon, lat, lon);
        dist_a
            .partial_cmp(&dist_b)
            .unwrap_or(std::cmp::Ordering::Equal)
    })
}<|MERGE_RESOLUTION|>--- conflicted
+++ resolved
@@ -206,81 +206,6 @@
     graph
 }
 
-<<<<<<< HEAD
-=======
-fn is_endpoint(graph: &DiGraph<XmlNode, XmlWay>, node_index: NodeIndex) -> bool {
-    let out_neighbors: HashSet<_> = graph
-        .neighbors_directed(node_index, petgraph::Outgoing)
-        .collect();
-    let in_neighbors: HashSet<_> = graph
-        .neighbors_directed(node_index, petgraph::Incoming)
-        .collect();
-    let total_neighbors: HashSet<_> = out_neighbors.union(&in_neighbors).collect();
-
-    let out_degree = out_neighbors.len();
-    let in_degree = in_neighbors.len();
-    let total_degree = total_neighbors.len();
-
-    // Check if self-loop exists
-    if out_neighbors.contains(&node_index) || in_neighbors.contains(&node_index) {
-        return true;
-    }
-
-    // Check if no incoming or outgoing edges
-    if out_degree == 0 || in_degree == 0 {
-        return true;
-    }
-
-    // Check the degree condition
-    if total_degree != 2 && total_degree != 4 {
-        return true;
-    }
-
-    // // Rule 3: Check edge attributes
-    // if !endpoint_attrs.is_empty() {
-    //     let mut values = HashSet::new();
-    //     for attr in endpoint_attrs {
-    //         for edge in graph.edges(node_index) {
-    //             if let Some(value) = edge.weight().tags.iter().find(|tag| tag.key == *attr).map(|tag| &tag.value) {
-    //                 values.insert(value);
-    //             }
-    //         }
-    //     }
-    //     if values.len() > 1 {
-    //         return true;
-    //     }
-    // }
-
-    false
-}
-
-fn build_path(
-    graph: &DiGraph<XmlNode, XmlWay>,
-    start: NodeIndex,
-    endpoints: &HashSet<NodeIndex>,
-) -> Vec<NodeIndex> {
-    let mut path = vec![start];
-    let mut current = start;
-
-    // Continue until an endpoint is reached
-    while !endpoints.contains(&current) {
-        // Find a successor of 'current' that is not already in 'path'
-        if let Some(successor) = graph
-            .neighbors_directed(current, petgraph::Outgoing)
-            .find(|&n| !path.contains(&n))
-        {
-            path.push(successor);
-            current = successor;
-        } else {
-            // If no successor is found, or all successors are already in 'path', break
-            break;
-        }
-    }
-
-    path
-}
-
->>>>>>> a1525e32
 fn add_edge_lengths(graph: &mut DiGraph<XmlNode, XmlWay>) {
     for edge in graph.edge_indices() {
         let (start_index, end_index) = graph.edge_endpoints(edge).unwrap();
